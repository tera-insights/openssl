--- conflicted
+++ resolved
@@ -32,14 +32,8 @@
 	SHA512_Method Method = C.X_EVP_sha512()
 )
 
-<<<<<<< HEAD
-type KeyType int
-
-// Constants for the various types of keys supported by OpenSSL.
-=======
 // Constants for the various key types.
 // Mapping of name -> NID taken from openssl/evp.h
->>>>>>> ac127a16
 const (
 	KeyTypeNone    = NID_undef
 	KeyTypeRSA     = NID_rsaEncryption
